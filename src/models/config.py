"""config.py.

This module provides a config class to be used for both the parser as well as
for providing the model specific classes a way to access the parsed arguments.
"""
import argparse
import logging
import os
from enum import Enum
from typing import List

import regex as re
import torch
import yaml


class ModelSelection(str, Enum):
    """Enum that contains all possible model choices."""
    LLAVA = 'llava'
    QWEN = 'qwen'
    CLIP = 'clip'
    GLAMM = 'glamm'
    JANUS = 'janus'
<<<<<<< HEAD
    BLIP2 = 'blip2'
=======
    MOLMO = 'molmo'
>>>>>>> 8f97fbab


class Config():
    """Config class for both yaml and cli arguments."""

    def __init__(self):
        """Verifies the passed arguments while populating config fields."""
        # Initiate parser and parse arguments
        parser = argparse.ArgumentParser()
        parser.add_argument(
            '-c',
            '--config',
            type=str,
            help=''
        )

        model_sel = [model.value for model in list(ModelSelection)]
        parser.add_argument(
            '-a',
            '--architecture',
            type=ModelSelection,
            choices=list(ModelSelection),
            metavar=f'{model_sel}',
            help='The model architecture family to extract the embeddings from'
        )
        parser.add_argument(
            '-m',
            '--model-path',
            type=str,
            help='The specific model path to extract the embeddings from'
        )
        parser.add_argument(
            '-d',
            '--debug',
            default=None,
            action='store_true',
            help='Print out debug statements'
        )
        parser.add_argument(
            '-l',
            '--log_named_modules',
            default=None,
            action='store_true',
            help='Logs the named modules for the specified model'
        )
        # TODO: Add in a check to make sure that the input directory exists
        parser.add_argument(
            '-i',
            '--input-dir',
            type=str,
            help='The specified input directory to read data from'
        )
        parser.add_argument(
            '-o',
            '--output-db',
            type=str,
            help=(
                'The specified output database to save the tensors to, '
                'defaults to embedding.db'
            )
        )
        parser.add_argument(
            '--device',
            type=str,
            default='cpu',
            help='Specify the device to send tensors and the model to'
        )

        # only parse the args that we know, and throw out what we don't know
        args = parser.parse_known_args()[0]

        # the set of potential keys should be defined by the config + any
        # other special ones here (such as the model args)
        config_keys = list(args.__dict__.keys())
        config_keys.append('model')
        config_keys.append('prompt')
        config_keys.append('modules')

        # first read the config file and set the current attributes to it
        # then parse through the other arguments as that's what we want use to
        # override the config file if supplied
        if args.config:
            with open(args.config, 'r') as file:
                data = yaml.safe_load(file)

            for key in config_keys:
                if key in data.keys():
                    setattr(self, key, data[key])

        # now we take all the arguments we want and we copy it over!
        for key, value in args._get_kwargs():
            if value is not None:
                setattr(self, key, value)

        # we set the debug flag to False if it doesn't exist
        # And to whatever we would normally set it to otherwise
        self.debug = (
            hasattr(self, 'debug') and self.debug
        )
        if self.debug:
            logging.getLogger().setLevel(logging.DEBUG)
        else:
            logging.getLogger().setLevel(logging.INFO)

        # require that the architecture and the model path to exist
        assert hasattr(self, 'architecture') and hasattr(self, 'model_path'), (
            'Fields `architecture` and `model_path` in yaml config must exist, '
            'otherwise, --architecture and --model-path must be set'
        )

        # change the architecture type to an enum
        if not isinstance(self.architecture, ModelSelection):
            assert self.architecture in model_sel, (
                f'Architecture {self.architecture} not supported, '
                f'use one of {model_sel}'
            )
            self.architecture = ModelSelection(self.architecture)

        if hasattr(self, 'model'):
            model_mapping = {}
            for mapping in self.model:
                model_mapping = {**model_mapping, **mapping}
            self.model = model_mapping

        # do an early return if we don't need the modules
        self.log_named_modules = (
            hasattr(self, 'log_named_modules') and self.log_named_modules
        )
        if self.log_named_modules:
            return

        assert hasattr(self, 'modules') and self.modules is not None, (
            'Must declare at least one module.'
        )
        self.default_modules = self.modules
        self.set_modules(self.modules)

        self.image_paths = []
        self.default_input_dir = (
            self.input_dir
            if hasattr(self, 'input_dir') else
            None
        )
        self.set_image_paths(self.default_input_dir)

        # check if there is no input data
        if not (self.has_images() or hasattr(self, 'prompt')):
            raise ValueError(
                'Input directory was either not provided or empty '
                'and no prompt was provided'
            )

        # now set the default prompt to be used in filters
        self.default_prompt = self.prompt

        # now sets the specific device, first does a check to make sure that if
        # the user wants to use cuda that it is available
        if 'cuda' in self.device and not torch.cuda.is_available():
            raise ValueError('No GPU found for this machine')

        self.device = torch.device(self.device)

        self.DB_TABLE_NAME = 'tensors'
        self.NO_IMG_PROMPT = 'No image prompt'

        # if there is no output database set, use embeddings.db as the default
        if not hasattr(self, 'output_db'):
            self.output_db = 'embeddings.db'

    def has_images(self) -> bool:
        """Returns a boolean for whether or not the input directory has images.

        Returns:
            bool: Whether or not the input directory has images.
        """
        return len(self.image_paths) > 0

    def matches_module(self, module_name: str) -> bool:
        """Returns whether the given module name matches one of the regexes.

        Args:
            module_name (str): The module name to match.

        Returns:
            bool: Whether the given module name matches the config's module
            regexes.
        """
        for module in self.modules:
            if module.fullmatch(module_name):
                return True
        return False

    def set_prompt(self, prompt: str):
        """Sets the prompt for the specific config.

        Args:
            prompt (str): Prompt to set.
        """
        self.prompt = prompt

    def set_modules(self, to_match_modules: List[str]):
        """Sets the modules for the specific config.

        Args:
            to_match_modules (List[str]): The module regexes to match.
        """
        self.modules = [re.compile(module) for module in to_match_modules]

    def set_image_paths(self, input_dir: (str | None)):
        """Sets the images based on the input directory.

        Args:
            input_dir (str | None): The input directory.
        """
        if input_dir is None:
            return
        # now we take a look through all the images in the input directory
        # and add those paths to image_paths
        image_exts = ['.jpg', '.jpeg', '.png', '.gif', '.bmp', '.tiff']
        self.image_paths = [
            os.path.join(input_dir, img_path)
            for img_path in filter(
                lambda file_path:
                    os.path.splitext(file_path)[1].lower() in image_exts,
                os.listdir(self.input_dir)
            )
        ]<|MERGE_RESOLUTION|>--- conflicted
+++ resolved
@@ -21,11 +21,8 @@
     CLIP = 'clip'
     GLAMM = 'glamm'
     JANUS = 'janus'
-<<<<<<< HEAD
     BLIP2 = 'blip2'
-=======
     MOLMO = 'molmo'
->>>>>>> 8f97fbab
 
 
 class Config():
