"""main.py.

This module here is the entrypoint to the VLM Competence toolkit.
"""
import logging
import os
import sys

from models.base import ModelBase
from models.config import Config, ModelSelection

# add on the src directory to the PythonPath
EXC_DIR = os.path.dirname(os.path.dirname(__file__))
sys.path.append(EXC_DIR)
sys.path.append(os.path.join(EXC_DIR, 'src/'))


def get_model(
    model_arch: ModelSelection,
    config: Config
) -> ModelBase:
    """Returns the model based on the selection enum chosen.

    Args:
        model_arch (ModelSelection): ModelSelection enum chosen for the specific
        architecture.
        model_path (str): The specific model within the family architecture of
        model_arch.

    Returns:
        base.ModelBase: A model of type ModelBase which implements the runtime
    """
    if model_arch == ModelSelection.LLAVA:
        from models.llava import LlavaModel
        return LlavaModel(config)
    elif model_arch == ModelSelection.QWEN:
        from models.qwen import QwenModel
        return QwenModel(config)
    elif model_arch == ModelSelection.CLIP:
        from models.clip import ClipModel
        return ClipModel(config)
    elif model_arch == ModelSelection.GLAMM:
        from models.glamm import GlammModel
        return GlammModel(config)
    elif model_arch == ModelSelection.JANUS:
        from models.janus import JanusModel
        return JanusModel(config)
    elif model_arch == ModelSelection.BLIP2:
        from models.blip2 import Blip2Model
        return Blip2Model(config)
    elif model_arch == ModelSelection.MOLMO:
        from models.molmo import MolmoModel
        return MolmoModel(config)
    elif model_arch == ModelSelection.PALIGEMMA:
        from models.paligemma import PeligemmaModel
        return PeligemmaModel(config)
    elif model_arch == ModelSelection.INTERNLM_XC:
        from models.internlm_xc import InternLMXComposerModel
        return InternLMXComposerModel(config)
    elif model_arch == ModelSelection.INTERNVL:
        from models.internvl import InternVLModel
        return InternVLModel(config)
    elif model_arch == ModelSelection.MINICPM:
        from models.minicpm import MiniCPMModel
        return MiniCPMModel(config)
    elif model_arch == ModelSelection.COGVLM:
        from models.cogvlm import CogVLMModel
        return CogVLMModel(config)
<<<<<<< HEAD
    elif model_arch == ModelSelection.PIXTRAL:
        from models.pixtral import PixtralModel
        return PixtralModel(config)
=======
    elif model_arch == ModelSelection.AYA_VISION:
        from models.aya_vision import AyaVisionModel
        return AyaVisionModel(config)
>>>>>>> 4d5fed53


if __name__ == '__main__':
    logging.getLogger().setLevel(logging.INFO)
    config = Config()
    logging.debug(
        f'Config is set to '
        f'{[(key, value) for key, value in config.__dict__.items()]}'
    )

    model = get_model(config.architecture, config)
    model.run()<|MERGE_RESOLUTION|>--- conflicted
+++ resolved
@@ -66,15 +66,12 @@
     elif model_arch == ModelSelection.COGVLM:
         from models.cogvlm import CogVLMModel
         return CogVLMModel(config)
-<<<<<<< HEAD
     elif model_arch == ModelSelection.PIXTRAL:
         from models.pixtral import PixtralModel
         return PixtralModel(config)
-=======
     elif model_arch == ModelSelection.AYA_VISION:
         from models.aya_vision import AyaVisionModel
         return AyaVisionModel(config)
->>>>>>> 4d5fed53
 
 
 if __name__ == '__main__':
