--- conflicted
+++ resolved
@@ -2,15 +2,7 @@
 
 This module here is the entrypoint to the VLM Competence toolkit.
 """
-
 import logging
-<<<<<<< HEAD
-=======
-import os
-
-from PIL import Image
-from transformers.feature_extraction_utils import BatchFeature
->>>>>>> c265843c
 
 from models import llava, qwen
 from models.base import ModelBase
@@ -39,56 +31,6 @@
             return qwen.QwenModel(config)
 
 
-<<<<<<< HEAD
-=======
-def load_image_data(config: Config, model: ModelBase) -> BatchFeature:
-    """From a configuration, loads the input image data.
-
-    Args:
-        config (Config): The configuration given with image input data
-        information.
-        model (ModelBase): The model to use for generating the processor
-
-    Returns:
-        data (BatchFeature): The input data dictionary
-    """
-    logging.debug('Loading data...')
-    imgs = [
-        Image.open(
-            os.path.join(config.input_dir, img)
-        ).convert('RGB')
-        for img in os.listdir(config.input_dir)
-    ]
-
-    logging.debug('Generating image prompt embeddings')
-    img_data = imgs
-    img_msgs = [{
-        'role': 'user',
-        'content': [
-            {
-                'type': 'image'
-            },
-            {
-                'type': 'text',
-                'text': config.prompt
-            },
-        ],
-    }]
-
-    img_prompt = model.processor.apply_chat_template(
-        img_msgs,
-        add_generation_prompt=True
-    )
-    img_inputs = model.processor(
-        images=img_data,
-        text=[img_prompt for _ in range(len(img_data))],
-        return_tensors='pt'
-    )
-
-    return img_inputs
-
-
->>>>>>> c265843c
 if __name__ == '__main__':
     config = Config()
     if config.debug:
