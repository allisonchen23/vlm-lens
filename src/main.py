--- conflicted
+++ resolved
@@ -51,21 +51,18 @@
     elif model_arch == ModelSelection.MOLMO:
         from models.molmo import MolmoModel
         return MolmoModel(config)
-<<<<<<< HEAD
-    elif model_arch == ModelSelection.MINICPM_O:
-        from models.minicpm_o import MiniCPMOModel
-        return MiniCPMOModel(config)
-=======
     elif model_arch == ModelSelection.INTERNLM_XC:
         from models.internlm_xc import InternLMXComposerModel
         return InternLMXComposerModel(config)
     elif model_arch == ModelSelection.INTERNVL:
         from models.internvl import InternVLModel
         return InternVLModel(config)
->>>>>>> bdc18677
     elif model_arch == ModelSelection.MINICPM:
         from models.minicpm import MiniCPMModel
         return MiniCPMModel(config)
+    elif model_arch == ModelSelection.MINICPM_O:
+        from models.minicpm_o import MiniCPMOModel
+        return MiniCPMOModel(config)
 
 
 
